--- conflicted
+++ resolved
@@ -15,16 +15,12 @@
         "silverstripe/environmentcheck": "~1.2",
         "silverstripe/auditor": "~1.0"
     },
-<<<<<<< HEAD
+    "require-dev": {
+        "phpunit/phpunit": "^3.7"
+    },
     "extra": {
         "branch-alias": {
             "1.x-dev": "1.9.x-dev"
         }
     }
-=======
-    "require-dev": {
-        "phpunit/phpunit": "^3.7"
-    },
-    "extra": []
->>>>>>> 8cf333ff
 }